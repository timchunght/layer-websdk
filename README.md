--- conflicted
+++ resolved
@@ -25,11 +25,7 @@
 <script src='//cdn.layer.com/sdk/1.0/layer-websdk.min.js'></script>
 ```
 
-<<<<<<< HEAD
-* For stricter code control, use `//cdn.layer.com/sdk/1.0.2/layer-websdk.min.js` instead.
-=======
 * For stricter code control, use `//cdn.layer.com/sdk/1.0.3/layer-websdk.min.js` instead.
->>>>>>> da5a89f4
 
 All classes can then be accessed via the `layer` namespace:
 
